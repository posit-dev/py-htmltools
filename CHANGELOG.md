# Change Log for htmltools (for Python)

All notable changes to htmltools for Python will be documented in this file.

The format is based on [Keep a Changelog](https://keepachangelog.com/en/1.0.0/),
and this project adheres to [Semantic Versioning](https://semver.org/spec/v2.0.0.html).

<<<<<<< HEAD
## [Unreleased] YYYY-MM-DD

### Breaking changes

* `HTML` no longer inherits from `str`. It now inherits from `collections.UserString`. This was done to avoid confusion between `str` and `HTML` objects. (#86)

* `Tag` attributes no longer silently support `HTML` as values. (#86)

* `Tag` and `TagList`'s method `.get_html_string()` now both return `str` instead of `HTML`. (#86)

* `TagAttrDict` no longer silently supports `HTML` values for attrs. Only `str` values are supported. (#86)

### New features

* Exported `ReprHtml` protocol class. If an object has a `_repr_html_` method, then it is of instance `ReprHtml`. (#86)
=======
## [UNRELEASED]

* Fixed an issue with `HTMLTextDocument()` returning extracted `HTMLDependency()`s in a non-determistic order. (#95)
>>>>>>> 18574152

## [0.5.3] 2024-07-18

* HTML tags in docstrings are now escaped. (#90)

## [0.5.2] 2024-05-23

* The `HTMLDependency.copy()` method can now correctly copy folders in depenendencies that both include directories and have `all_files=True`. (#87)

## [0.5.1] 2023-12-18

* `Tag` objects can now be used as context managers, as in `with tags.div():`. When used this way, then inside the `with` block, `sys.displayhook` is replaced with a function which adds items as children to the `Tag`. This is meant to be used with Shiny Express, Quarto, or Jupyter. (#76)

* Added a function `wrap_displayhook_handler()`. This alliows displayhooks to delegate their logic for handling various kinds of objects (like `Tag` objects and objects with a `_repr_html()`) to this function. (#77)


## [0.5.0] 2023-12-07

* Objects with a `_repr_html_` method can now appear as children of `Tag`/`TagList` objects. (#74)

* Changed the type annotation of `_add_ws` from `bool` to `TagAttrValue`. This makes it easier to write functions which call `Tag` functions and pass along `**kwargs`. (#67)

* Changed the type annotation of `collapse_` from `str` to `str | float | None`. This makes it easier to write calls to `css()` pass along `**kwargs`. (#68)

* Enhanced the type definition of `TagAttrs` to include `TagAttrDict`, the type of a `Tag`'s `attrs` property. (#55)

* For `HTMLTextDocument` objects, deduplicate HTML dependencies. (#72)

* Switched from `setup.cfg` and `setup.py` to `pyproject.toml`. (#73)


## [0.4.1] 2023-10-30

* Fixed deserialization of JSON HTML dependencies when they contained newline characters. (#65)


## [0.4.0] 2023-10-30

* Added `HTMLTextDocument` class, which takes as input a string representation of an HTML document. (#61)

* Added `htmltools.html_dependency_render_mode`. If this is set to `"json"`, then `HTMLDependency` objects will be rendered as JSON inside of `<script>` tags. (#61)


## [0.3.0] 2023-08-01

### New features

* Added `Tag` methods `remove_class` and `add_style`. (#57)

* Added support for `Tag`'s `add_class(prepend=)`. (#57)

### Other changes

* Dropped support for Python 3.7 (#56)


## [0.2.1] - 2023-04-03

### Bug fixes

* Fixed the stype signature of the `TagFunction` protocol class.


## [0.2.0] - 2023-04-03

### New features

* Added support for URL based `HTMLDependency` objects. (#53)

* Tag functions now have a boolean parameter `_add_ws`, which determines if the tag should be surrounded by whitespace. Tags which are normally block elements (like `div`) have this default to `True`, and tags which are normally inline elements (like `span`) have this default to `False`. This makes it possible to create HTML where neighboring elements have no whitespace between them. For example, `span(span("a"), span("b"))` will now yield `<span><span>a</span><span>b</span></span>`. (#54)


## [0.1.5] - 2023-03-11

### New features

* Changed types hints for `Tag` functions. The new types are `TagChild`, `TagNode`, `TagAttrValue`, and `TagAttrs`. (#51)

* Add public-facing `html_escape` function.

### Bug fixes

* Removed default argument values which were mutable objects.

### Other changes

* Moved packages from requirements-dev.txt to setup.cfg.


## [0.1.4] - 2023-03-01

### Bug fixes

* Added alias for `htmltools._util._package_dir` function, which was used by shinywidgets 0.1.4.


## [0.1.3] - 2023-03-01

### Bug fixes

* Fixed path handling on Windows. (#47)<|MERGE_RESOLUTION|>--- conflicted
+++ resolved
@@ -5,7 +5,6 @@
 The format is based on [Keep a Changelog](https://keepachangelog.com/en/1.0.0/),
 and this project adheres to [Semantic Versioning](https://semver.org/spec/v2.0.0.html).
 
-<<<<<<< HEAD
 ## [Unreleased] YYYY-MM-DD
 
 ### Breaking changes
@@ -21,11 +20,10 @@
 ### New features
 
 * Exported `ReprHtml` protocol class. If an object has a `_repr_html_` method, then it is of instance `ReprHtml`. (#86)
-=======
-## [UNRELEASED]
+
+### Bug fixes
 
 * Fixed an issue with `HTMLTextDocument()` returning extracted `HTMLDependency()`s in a non-determistic order. (#95)
->>>>>>> 18574152
 
 ## [0.5.3] 2024-07-18
 
