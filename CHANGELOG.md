--- conflicted
+++ resolved
@@ -5,12 +5,11 @@
 The format is based on [Keep a Changelog](https://keepachangelog.com/en/1.0.0/),
 and this project adheres to [Semantic Versioning](https://semver.org/spec/v2.0.0.html).
 
-<<<<<<< HEAD
 ## [Unreleased] YYYY-MM-DD
 
 ### Breaking changes
 
-* `HTML` no longer inherits from `str`. This was done to avoid confusion between strings and `HTML` objects. (#86)
+* `HTML` no longer inherits from `str`. It now inherits from `collections.UserString`. This was done to avoid confusion between `str` and `HTML` objects. (#86)
 
 * `Tag` attributes no longer silently support `HTML` as values. (#86)
 
@@ -22,7 +21,6 @@
 
 * Exported `ReprHtml` protocol class. If an object has a `_repr_html_` method, then it is of instance `ReprHtml`. (#86)
 
-=======
 ## [0.5.3] 2024-07-18
 
 * HTML tags in docstrings are now escaped. (#90)
@@ -30,7 +28,6 @@
 ## [0.5.2] 2024-05-23
 
 * The `HTMLDependency.copy()` method can now correctly copy folders in depenendencies that both include directories and have `all_files=True`. (#87)
->>>>>>> 12115121
 
 ## [0.5.1] 2023-12-18
 
